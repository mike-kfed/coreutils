--- conflicted
+++ resolved
@@ -25,11 +25,6 @@
 #[cfg(unix)]
 use std::collections::HashMap;
 use std::fs::{self, DirEntry, FileType, Metadata};
-<<<<<<< HEAD
-#[cfg(unix)]
-use std::os::unix::fs::FileTypeExt;
-=======
->>>>>>> 95173958
 #[cfg(any(unix, target_os = "redox"))]
 use std::os::unix::fs::{FileTypeExt, MetadataExt};
 #[cfg(windows)]
@@ -1532,40 +1527,6 @@
     name.to_string_lossy().into_owned()
 }
 
-<<<<<<< HEAD
-#[cfg(not(unix))]
-fn display_file_name(path: &PathData, strip: Option<&Path>, config: &Config) -> Option<Cell> {
-    let mut name = escape_name(get_file_name(&path.p_buf, strip), &config.quoting_style);
-    let file_type = path.file_type()?;
-
-    match config.indicator_style {
-        IndicatorStyle::Classify | IndicatorStyle::FileType => {
-            if file_type.is_dir() {
-                name.push('/');
-            }
-            if file_type.is_symlink() {
-                name.push('@');
-            }
-        }
-        IndicatorStyle::Slash => {
-            if file_type.is_dir() {
-                name.push('/');
-            }
-        }
-        _ => (),
-    };
-
-    if config.format == Format::Long && path.file_type()?.is_symlink() {
-        if let Ok(target) = path.p_buf.read_link() {
-            // We don't bother updating width here because it's not used for long listings
-            let target_name = target.to_string_lossy().to_string();
-            name.push_str(" -> ");
-            name.push_str(&target_name);
-        }
-    }
-
-    Some(name.into())
-=======
 #[cfg(unix)]
 fn file_is_executable(md: &Metadata) -> bool {
     // Mode always returns u32, but the flags might not be, based on the platform
@@ -1574,12 +1535,11 @@
     // S_IXGRP -> group has execute persmission
     // S_IXOTH -> other users have execute permission
     md.mode() & ((S_IXUSR | S_IXGRP | S_IXOTH) as u32) != 0
->>>>>>> 95173958
 }
 
 #[allow(clippy::clippy::collapsible_else_if)]
-fn classify_file(md: &Metadata) -> Option<char> {
-    let file_type = md.file_type();
+fn classify_file(path: &PathData) -> Option<char> {
+    let file_type = path.file_type()?;
 
     if file_type.is_dir() {
         Some('/')
@@ -1592,7 +1552,7 @@
                 Some('=')
             } else if file_type.is_fifo() {
                 Some('|')
-            } else if file_type.is_file() && file_is_executable(&md) {
+            } else if file_type.is_file() && file_is_executable(path.md()?) {
                 Some('*')
             } else {
                 None
@@ -1603,97 +1563,22 @@
     }
 }
 
-<<<<<<< HEAD
-#[cfg(unix)]
-macro_rules! has {
-    ($mode:expr, $perm:expr) => {
-        $mode & ($perm as mode_t) != 0
-    };
-}
-
-#[cfg(unix)]
-#[allow(clippy::cognitive_complexity)]
 fn display_file_name(path: &PathData, strip: Option<&Path>, config: &Config) -> Option<Cell> {
     let mut name = escape_name(get_file_name(&path.p_buf, strip), &config.quoting_style);
-    if config.format != Format::Long && config.inode {
-        name = get_inode(path.md()?) + " " + &name;
-    }
-    let mut width = UnicodeWidthStr::width(&*name);
-
-    let ext;
-    if config.color || config.indicator_style != IndicatorStyle::None {
-        let metadata = path.md()?;
-        let file_type = path.file_type()?;
-
-        let (code, sym) = if file_type.is_dir() {
-            ("di", Some('/'))
-        } else if file_type.is_symlink() {
-            if path.p_buf.exists() {
-                ("ln", Some('@'))
-            } else {
-                ("or", Some('@'))
-            }
-        } else if file_type.is_socket() {
-            ("so", Some('='))
-        } else if file_type.is_fifo() {
-            ("pi", Some('|'))
-        } else if file_type.is_block_device() {
-            ("bd", None)
-        } else if file_type.is_char_device() {
-            ("cd", None)
-        } else if file_type.is_file() {
-            let mode = metadata.mode() as mode_t;
-            let sym = if has!(mode, S_IXUSR | S_IXGRP | S_IXOTH) {
-                Some('*')
-            } else {
-                None
-            };
-            if has!(mode, S_ISUID) {
-                ("su", sym)
-            } else if has!(mode, S_ISGID) {
-                ("sg", sym)
-            } else if has!(mode, S_ISVTX) && has!(mode, S_IWOTH) {
-                ("tw", sym)
-            } else if has!(mode, S_ISVTX) {
-                ("st", sym)
-            } else if has!(mode, S_IWOTH) {
-                ("ow", sym)
-            } else if has!(mode, S_IXUSR | S_IXGRP | S_IXOTH) {
-                ("ex", sym)
-            } else if metadata.nlink() > 1 {
-                ("mh", sym)
-            } else if let Some(e) = path.p_buf.extension() {
-                ext = format!("*.{}", e.to_string_lossy());
-                (ext.as_str(), None)
-            } else {
-                ("fi", None)
-            }
-        } else {
-            ("", None)
-        };
-=======
-fn display_file_name(
-    path: &Path,
-    strip: Option<&Path>,
-    metadata: &Metadata,
-    config: &Config,
-) -> Cell {
-    let mut name = escape_name(get_file_name(path, strip), &config.quoting_style);
 
     #[cfg(unix)]
     {
         if config.format != Format::Long && config.inode {
-            name = get_inode(metadata) + " " + &name;
+            name = get_inode(path.md()?) + " " + &name;
         }
     }
 
     if let Some(ls_colors) = &config.color {
-        name = color_name(&ls_colors, path, name, metadata);
-    }
->>>>>>> 95173958
+        name = color_name(&ls_colors, &path.p_buf, name, path.md()?);
+    }
 
     if config.indicator_style != IndicatorStyle::None {
-        let sym = classify_file(metadata);
+        let sym = classify_file(path);
 
         let char_opt = match config.indicator_style {
             IndicatorStyle::Classify => sym,
@@ -1719,29 +1604,15 @@
         }
     }
 
-<<<<<<< HEAD
     if config.format == Format::Long && path.file_type()?.is_symlink() {
         if let Ok(target) = path.p_buf.read_link() {
             // We don't bother updating width here because it's not used for long listings
-            let code = if target.exists() { "fi" } else { "mi" };
-            let target_name = color_name(target.to_string_lossy().to_string(), code);
-=======
-    if config.format == Format::Long && metadata.file_type().is_symlink() {
-        if let Ok(target) = path.read_link() {
-            // We don't bother updating width here because it's not used for long
->>>>>>> 95173958
             name.push_str(" -> ");
             name.push_str(&target.to_string_lossy());
         }
     }
 
-<<<<<<< HEAD
-    Some(Cell {
-        contents: name,
-        width,
-    })
-=======
-    name.into()
+    Some(name.into())
 }
 
 fn color_name(ls_colors: &LsColors, path: &Path, name: String, md: &Metadata) -> String {
@@ -1749,7 +1620,6 @@
         Some(style) => style.to_ansi_term_style().paint(name).to_string(),
         None => name,
     }
->>>>>>> 95173958
 }
 
 #[cfg(not(unix))]
