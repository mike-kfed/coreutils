--- conflicted
+++ resolved
@@ -129,27 +129,11 @@
             }
         };
 
-<<<<<<< HEAD
-        if matches.occurrences_of(options::STRINGS) > 0 {
-            crash!(1, "Option '{}' not yet implemented.", options::STRINGS);
-        }
-
         let mut skip_bytes = matches.value_of(options::SKIP_BYTES).map_or(0, |s| {
             parse_number_of_bytes(s).unwrap_or_else(|e| {
                 crash!(1, "{}", format_error_message(e, s, options::SKIP_BYTES))
             })
         });
-=======
-        let mut skip_bytes = match matches.value_of(options::SKIP_BYTES) {
-            None => 0,
-            Some(s) => match parse_number_of_bytes(s) {
-                Ok(i) => i,
-                Err(_) => {
-                    return Err(format!("Invalid argument --skip-bytes={}", s));
-                }
-            },
-        };
->>>>>>> 44713356
 
         let mut label: Option<usize> = None;
 
@@ -190,23 +174,11 @@
 
         let output_duplicates = matches.is_present(options::OUTPUT_DUPLICATES);
 
-<<<<<<< HEAD
         let read_bytes = matches.value_of(options::READ_BYTES).map(|s| {
             parse_number_of_bytes(s).unwrap_or_else(|e| {
                 crash!(1, "{}", format_error_message(e, s, options::READ_BYTES))
             })
         });
-=======
-        let read_bytes = match matches.value_of(options::READ_BYTES) {
-            None => None,
-            Some(s) => match parse_number_of_bytes(s) {
-                Ok(i) => Some(i),
-                Err(_) => {
-                    return Err(format!("Invalid argument --read-bytes={}", s));
-                }
-            },
-        };
->>>>>>> 44713356
 
         let radix = match matches.value_of(options::ADDRESS_RADIX) {
             None => Radix::Octal,
